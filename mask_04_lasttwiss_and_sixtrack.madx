!+++++++++++++++++++++++++++++++++++++++++++++++++++++++++++++++
!                 final twiss before sending to sixtrack
!+++++++++++++++++++++++++++++++++++++++++++++++++++++++++++++++

ON_BB_CHARGE=1;

LAGRF400.B1=0.5;
LAGRF400.B2=0.;
VRF400 := par_vrf_total;


print, text="========================================";
print, text="======  OPTICS PARAMETERS: FINAL  ======";
print, text="========================================";
call, file="slhc/toolkit/get_optics_params.madx";


call, file="slhc/toolkit/BetaBeating.madx";
twiss, chrom;
!sixtrack,cavall, mult_auto_off,radius=0.017;
sixtrack,cavall, radius=0.017;
if( ON_BB_SWITCH == 1){
  !Fix bb lenses in sixtrack input
  exec, SIXTRACK_INPUT_BB_LENSES;
}

select, flag=twiss, clear;

twiss,file="last_twiss_temp";
system,"gzip -f last_twiss_temp";


! Rename last twiss
RENAME_MACRO(nnnnn) : macro = {
   system, "mv last_twiss_temp.gz last_twiss.nnnnn.gz";
}

<<<<<<< HEAD
exec, RENAME_MACRO($myseed);
=======
exec, RENAME_MACRO($myseed);                          
>>>>>>> a6129d52
<|MERGE_RESOLUTION|>--- conflicted
+++ resolved
@@ -35,8 +35,5 @@
    system, "mv last_twiss_temp.gz last_twiss.nnnnn.gz";
 }
 
-<<<<<<< HEAD
-exec, RENAME_MACRO($myseed);
-=======
-exec, RENAME_MACRO($myseed);                          
->>>>>>> a6129d52
+
+exec, RENAME_MACRO($myseed);                          